--- conflicted
+++ resolved
@@ -540,12 +540,8 @@
                 current_upgrade_name,
                 current_upgrade_version,
                 current_upgrade_height,
-<<<<<<< HEAD
                 current_plan_dump,
-            ) = fetch_current_upgrade_plan(current_endpoint)
-=======
             ) = fetch_current_upgrade_plan(current_endpoint, network, network_repo_semver_tags)
->>>>>>> b201dc55
         except:
             if index + 1 < len(healthy_rest_endpoints):
                 print(
