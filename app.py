import requests
import re
from datetime import datetime
from datetime import timedelta
from random import shuffle
import traceback
import threading
from flask import Flask, jsonify, request, Response
from flask_caching import Cache
from concurrent.futures import ThreadPoolExecutor
from time import sleep
from collections import OrderedDict
import os
import json
import subprocess
import semantic_version
import logging
import sys
from loguru import logger
from dotenv import load_dotenv  # Import dotenv to load .env files

# Load environment variables from .env file
load_dotenv()

# Load network blacklist from environment variable
NETWORK_BLACKLIST = os.environ.get("NETWORK_BLACKLIST", "").split(",")

app = Flask(__name__)

# Set log level based on environment variable
LOG_LEVEL = os.environ.get("LOG_LEVEL", "INFO").upper()
logger.remove()
if LOG_LEVEL == "DEBUG":
    logger.add(
        sys.stderr,
        format="<green>{time:YYYY-MM-DD HH:mm:ss}</green> | <level>{level: <8}</level> | <cyan>{extra[network]}</cyan> | <cyan>{name}</cyan>:<cyan>{function}</cyan>:<cyan>{line}</cyan> - <level>{message}</level>",
        colorize=True,
        level=LOG_LEVEL,
    )
else:
    logger.add(
        sys.stderr,
        format="<green>{time:YYYY-MM-DD HH:mm:ss}</green> | <level>{level: <8}</level> | <cyan>{extra[network]}</cyan> - <level>{message}</level>",
        colorize=True,
        level=LOG_LEVEL,
    )

# Suppress only the single InsecureRequestWarning from urllib3
requests.packages.urllib3.disable_warnings(
    requests.packages.urllib3.exceptions.InsecureRequestWarning
)

# Initialize cache
cache = Cache(app, config={"CACHE_TYPE": "simple"})

# Initialize number of workers
num_workers = int(os.environ.get("NUM_WORKERS", 10))

GITHUB_API_URL = "https://api.github.com"
GITHUB_API_BASE_URL = GITHUB_API_URL + "/repos/cosmos/chain-registry/contents"

# these servers have given consistent error responses, this list is used to skip them
SERVER_BLACKLIST = [
    "https://stride.api.bccnodes.com:443",
    "https://api.omniflix.nodestake.top",
    "https://cosmos-lcd.quickapi.com:443",
    "https://osmosis.rpc.stakin-nodes.com:443",
]

NETWORKS_NO_GOV_MODULE = [
    "noble",
    "nobletestnet",
]

# Global variables to store the data for mainnets and testnets
MAINNET_DATA = []
TESTNET_DATA = []

SEMANTIC_VERSION_PATTERN = re.compile(r"(v\d+(?:\.\d+){0,2})")

<<<<<<< HEAD
PREFERRED_EXPLORERS = ["ping.pub", "mintscan.io", "nodes.guru"]
=======
class RequiresGovV1Exception(Exception):
    pass
>>>>>>> f8d1c69c

def get_chain_watch_env_var():
    chain_watch = os.environ.get("CHAIN_WATCH", "")

    chain_watch.split(" ")

    if len(chain_watch) > 0:
        logger.info(
            "CHAIN_WATCH env variable set, gathering data and watching for these chains",
            chains=chain_watch,
        )
    else:
        logger.info("CHAIN_WATCH env variable not set, gathering data for all chains")

    return chain_watch


CHAIN_WATCH = get_chain_watch_env_var()


# Clone the repo
def fetch_repo():
    """Clone or update the chain registry repository."""
    repo_clone_url = "https://github.com/cosmos/chain-registry.git"
    repo_dir = os.path.join(os.getcwd(), "chain-registry")
    try:
        if os.path.exists(repo_dir):
            subprocess.run(["git", "-C", repo_dir, "pull"], check=True)
        else:
            subprocess.run(["git", "clone", repo_clone_url, repo_dir], check=True)
    except subprocess.CalledProcessError as e:
        logger.error("Failed to fetch the repository", error=str(e))
        raise Exception(f"Failed to fetch the repository: {e}")
    return repo_dir


def get_healthy_rpc_endpoints(rpc_endpoints):
    with ThreadPoolExecutor(max_workers=num_workers) as executor:
        healthy_rpc_endpoints = [
            rpc
            for rpc, is_healthy in executor.map(
                lambda rpc: (rpc, is_rpc_endpoint_healthy(rpc["address"])), rpc_endpoints
            )
            if is_healthy
        ]

    return healthy_rpc_endpoints[:5]  # Select the first 5 healthy RPC endpoints


def get_healthy_rest_endpoints(rest_endpoints):
    with ThreadPoolExecutor(max_workers=num_workers) as executor:
        healthy_rest_endpoints = [
            rest
            for rest, is_healthy in executor.map(
                lambda rest: (rest, is_rest_endpoint_healthy(rest["address"])),
                rest_endpoints,
            )
            if is_healthy
        ]

    return healthy_rest_endpoints[:5]  # Select the first 5 healthy REST endpoints


def is_rpc_endpoint_healthy(endpoint):
    try:
        response = requests.get(f"{endpoint}/abci_info", timeout=1, verify=False)
        if response.status_code != 200:
            response = requests.get(f"{endpoint}/health", timeout=1, verify=False)
        return response.status_code == 200
    except:
        return False

def is_rest_endpoint_healthy(endpoint):
    try:
        response = requests.get(f"{endpoint}/health", timeout=1, verify=False)
        # some chains dont implement the /health endpoint. Should we just skip /health and go directly to the below?
        if response.status_code != 200:
            response = requests.get(
                f"{endpoint}/cosmos/base/tendermint/v1beta1/node_info",
                timeout=1,
                verify=False,
            )
        return response.status_code == 200
    except:
        return False

def get_latest_block_height_rpc(rpc_url):
    """Fetch the latest block height from the RPC endpoint."""
    try:
        response = requests.get(f"{rpc_url}/status", timeout=1)
        response.raise_for_status()
        data = response.json()

        if "result" in data.keys():
             data = data["result"]

        return int(
            data.get("sync_info", {}).get("latest_block_height", 0)
        )

    # RPC endpoints can return a 200 but not JSON (usually an HTML error page due to throttling or some other error)
    # Catch everything instead of just requests.RequestException
    except Exception:
        return -1  # Return -1 to indicate an error


def get_block_time_rpc(rpc_url, height, retries=3, network=None):
    """Fetch the block header time for a given block height from the RPC endpoint."""
    network_logger = logger.bind(network=network.upper() if network else "UNKNOWN")
    for attempt in range(retries):
        try:
            response = requests.get(f"{rpc_url}/block?height={height}", timeout=2)
            response.raise_for_status()
            data = response.json()
            if "result" in data.keys():
                data = data["result"]
            return data.get("block", {}).get("header", {}).get("time", "")
        except requests.exceptions.HTTPError as e:
            network_logger.error(f"HTTP error on attempt {attempt + 1}: {str(e)}")
            if attempt == retries - 1:
                return None  # Return None if all retries fail
        except Exception as e:
            network_logger.error(f"Attempt {attempt + 1} failed: {str(e)}")
            if attempt == retries - 1:
                return None  # Return None if all retries fail
        sleep(2 ** attempt)  # Exponential backoff

def estimate_upgrade_time(latest_block_time, past_block_time, latest_block_height, upgrade_block_height):
    """Estimate the upgrade time based on block times and heights."""
    if not latest_block_time or not past_block_time or upgrade_block_height is None:
        return None  # Return None if any required value is missing

    # Parse block times as UTC
    latest_block_datetime = parse_isoformat_string(latest_block_time)
    past_block_datetime = parse_isoformat_string(past_block_time)

    # Calculate average block time
    avg_block_time_seconds = (latest_block_datetime - past_block_datetime).total_seconds() / 10000

    # Estimate upgrade time
    blocks_until_upgrade = upgrade_block_height - latest_block_height
    estimated_seconds_until_upgrade = avg_block_time_seconds * blocks_until_upgrade
    estimated_upgrade_datetime = datetime.utcnow() + timedelta(seconds=estimated_seconds_until_upgrade)

    return estimated_upgrade_datetime.isoformat().replace("+00:00", "Z")

def parse_isoformat_string(date_string):
    date_string = re.sub(r"(\.\d{6})\d+Z", r"\1Z", date_string)
    # The microseconds MUST be 6 digits long
    if "." in date_string and len(date_string.split(".")[1]) != 7 and date_string.endswith("Z"):
        micros = date_string.split(".")[-1][:-1]
        date_string = date_string.replace(micros, micros.ljust(6, "0"))
    date_string = date_string.replace("Z", "+00:00")
    return datetime.fromisoformat(date_string)


def reorder_data(data):
    ordered_data = OrderedDict(
        [
            ("type", data.get("type")),
            ("network", data.get("network")),
            ("rpc_server", data.get("rpc_server")),
            ("rest_server", data.get("rest_server")),
            ("latest_block_height", data.get("latest_block_height")),
            ("upgrade_found", data.get("upgrade_found")),
            ("upgrade_name", data.get("upgrade_name")),
            ("source", data.get("source")),
            ("upgrade_block_height", data.get("upgrade_block_height")),
            ("estimated_upgrade_time", data.get("estimated_upgrade_time")),
            ("upgrade_plan", data.get("upgrade_plan")),
            ("version", data.get("version")),
            ("error", data.get("error")),
        ]
    )
    return ordered_data


def fetch_all_endpoints(network_type, base_url, request_data):
    """Fetch all the REST and RPC endpoints for all networks and store in a map."""
    networks = (
        request_data.get("MAINNETS", [])
        if network_type == "mainnet"
        else request_data.get("TESTNETS", [])
    )
    endpoints_map = {}
    for network in networks:
        rest_endpoints, rpc_endpoints = fetch_endpoints(network, base_url)
        endpoints_map[network] = {"rest": rest_endpoints, "rpc": rpc_endpoints}
    return endpoints_map


def fetch_endpoints(network, base_url):
    """Fetch the REST and RPC endpoints for a given network."""
    try:
        response = requests.get(f"{base_url}/{network}/chain.json")
        logger.info("Fetching endpoints", url=f"{base_url}/{network}/chain.json")
        response.raise_for_status()
        data = response.json()
        rest_endpoints = data.get("apis", {}).get("rest", [])
        rpc_endpoints = data.get("apis", {}).get("rpc", [])
        return rest_endpoints, rpc_endpoints
    except requests.RequestException as e:
        logger.error("Error fetching endpoints", error=str(e))
        return [], []
    
def fetch_active_upgrade_proposals(rest_url, network, network_repo_url):
    network_logger = logger.bind(network=network.upper())  # Bind the network name to the logger
    try:
        [plan_name, version, height] = fetch_active_upgrade_proposals_v1(rest_url, network, network_repo_url)
    except RequiresGovV1Exception as e:
        [plan_name, version, height] = fetch_active_upgrade_proposals_v1(rest_url, network, network_repo_url)
    except Exception as e:
        raise e
    
    return plan_name, version, height


def fetch_active_upgrade_proposals_v1beta1(rest_url, network, network_repo_url):
    try:
        response = requests.get(
            f"{rest_url}/cosmos/gov/v1beta1/proposals?proposal_status=2", verify=False
        )

        # Handle 501 Server Error
        if response.status_code == 501:
            return None, None

        # check if the endpoint requires v1 instead of v1beta1
        if response.status_code != 200:
            response_json = {}
            try:
                response_json = response.json()
            except:
                pass
            if "message" in response_json and "can't convert" in response_json["message"]:
                raise RequiresGovV1Exception("gov v1 is required")

        response.raise_for_status()
        data = response.json()

        for proposal in data.get("proposals", []):
            content = proposal.get("content", {})
            proposal_type = content.get("@type")
            if (
                proposal_type
                == "/cosmos.upgrade.v1beta1.SoftwareUpgradeProposal" or
                proposal_type
                == '/cosmos.upgrade.v1beta1.MsgSoftwareUpgrade'
            ):
                # Extract version from the plan name
                plan = content.get("plan", {})
                plan_name = plan.get("name", "")

                # naive regex search on whole message dump
                content_dump = json.dumps(content)

                # we tried plan_name regex match only, but the plan_name does not always track the version string
                # see Terra v5 upgrade which points to the v2.2.1 version tag
                versions = SEMANTIC_VERSION_PATTERN.findall(content_dump)
                if versions:
                    network_repo_semver_tags = get_network_repo_semver_tags(network, network_repo_url)
                    version = find_best_semver_for_versions(network, versions, network_repo_semver_tags)
                try:
                    height = int(plan.get("height", 0))
                except ValueError:
                    height = 0

                if version:
                    return plan_name, version, height
        return None, None, None
    except requests.RequestException as e:
        network_logger.error(
            "Error received from server",
            server=rest_url,
            error=str(e),
        )
        raise e
    except RequiresGovV1Exception as e:
        raise e
    except Exception as e:
        print(
            f"Unhandled error while requesting active upgrade endpoint from {rest_url}: {e}"
        )
        raise e
    
def fetch_active_upgrade_proposals_v1(rest_url, network, network_repo_url):
    try:
        response = requests.get(
            f"{rest_url}/cosmos/gov/v1/proposals?proposal_status=2", verify=False
        )

        # Handle 501 Server Error
        if response.status_code == 501:
            return None, None

        response.raise_for_status()
        data = response.json()

        for proposal in data.get("proposals", []):
            messages = proposal.get("messages", [])

            for message in messages:
                proposal_type = message.get("@type")
                if (
                    proposal_type
                    == "/cosmos.upgrade.v1beta1.SoftwareUpgradeProposal" or
                    proposal_type
                    == '/cosmos.upgrade.v1beta1.MsgSoftwareUpgrade'
                ):
                    # Extract version from the plan name
                    plan = message.get("plan", {})
                    plan_name = plan.get("name", "")

                    # naive regex search on whole message dump
                    content_dump = json.dumps(message)

                    # we tried plan_name regex match only, but the plan_name does not always track the version string
                    # see Terra v5 upgrade which points to the v2.2.1 version tag
                    versions = SEMANTIC_VERSION_PATTERN.findall(content_dump)
                    if versions:
                        network_repo_semver_tags = get_network_repo_semver_tags(network, network_repo_url)
                        version = find_best_semver_for_versions(network, versions, network_repo_semver_tags)
                    try:
                        height = int(plan.get("height", 0))
                    except ValueError:
                        height = 0

                    if version:
                        return plan_name, version, height
        return None, None, None
    except requests.RequestException as e:
        print(f"Error received from server {rest_url}: {e}")
        raise e
    except Exception as e:
        network_logger.error(
            "Unhandled error while requesting active upgrade endpoint",
            server=rest_url,
            error=str(e),
        )
        raise e

def fetch_current_upgrade_plan(rest_url, network, network_repo_url):
    network_logger = logger.bind(network=network.upper())  # Bind the network name to the logger
    try:
        response = requests.get(
            f"{rest_url}/cosmos/upgrade/v1beta1/current_plan", verify=False
        )
        response.raise_for_status()
        data = response.json()

        plan = data.get("plan", {})
        if plan:
            plan_name = plan.get("name", "")

            # Convert the plan to string and search for the version pattern
            plan_dump = json.dumps(plan)

            # Get all version matches
            version_matches = SEMANTIC_VERSION_PATTERN.findall(plan_dump)

            if version_matches:
                # Find the longest match
                network_repo_semver_tags = get_network_repo_semver_tags(network, network_repo_url)
                version = find_best_semver_for_versions(network, version_matches, network_repo_semver_tags)
                try:
                    height = int(plan.get("height", 0))
                except ValueError:
                    height = 0
                return plan_name, version, height, plan_dump

        return None, None, None, None
    except requests.RequestException as e:
        network_logger.error(
            "Error received from server",
            server=rest_url,
            error=str(e),
        )
        raise e
    except Exception as e:
        network_logger.error(
            "Unhandled error while requesting current upgrade endpoint",
            server=rest_url,
            error=str(e),
        )
        raise e

# Add pagination support for GitHub API
def fetch_network_repo_tags(network, network_repo):
    if "github.com" in network_repo:
        try:
            repo_parts = network_repo.split("/")
            repo_name = repo_parts[-1]
            repo_owner = repo_parts[-2]
            tags_url = f"{GITHUB_API_URL}/repos/{repo_owner}/{repo_name}/tags"
            tags = []
            while tags_url:
                response = requests.get(tags_url)
                response.raise_for_status()
                tags.extend(response.json())
                tags_url = response.links.get("next", {}).get("url")
            return [tag["name"] for tag in tags]
        except Exception as e:
            logger.error("Error fetching tags", network=network, error=str(e))
            return []
    return []

def get_network_repo_semver_tags(network, network_repo_url):
    cached_tags = cache.get(network_repo_url + "_tags")
    if not cached_tags:
        network_repo_tag_strings = fetch_network_repo_tags(network, network_repo_url)
        #cache response from network repo url to reduce api calls to whatever service is hosting the repo
        cache.set(network_repo_url + "_tags", network_repo_tag_strings, timeout=600)
    else:
        network_repo_tag_strings = cached_tags

    network_repo_semver_tags = []
    for tag in network_repo_tag_strings:
        #only use semantic version tags
        try:
            if tag.startswith("v"):
                version = semantic_version.Version(tag[1:])
            else:
                version = semantic_version.Version(tag)
            network_repo_semver_tags.append(version)
        except Exception as e:
            pass

    return network_repo_semver_tags

def find_best_semver_for_versions(network, network_version_strings, network_repo_semver_tags):
    if len(network_repo_semver_tags) == 0:
        return max(network_version_strings, key=len)

    try:
        # find version matches in the repo tags
        possible_semvers = []
        for version_string in network_version_strings:
            if version_string.startswith("v"):
                version_string = version_string[1:]

            contains_minor_version = True
            contains_patch_version = True

            # our regex captures version strings like "v1" without a minor or patch version, so we need to check for that
            # are these conditions good enough or is it missing any cases?
            if "." not in version_string:
                contains_minor_version = False
                contains_patch_version = False
                version_string = version_string + ".0.0"
            elif version_string.count(".") == 1:
                contains_patch_version = False
                version_string = version_string + ".0"

            current_semver = semantic_version.Version(version_string)

            for semver_tag in network_repo_semver_tags:
                # find matching tags based on what information we have
                if semver_tag.major == current_semver.major:
                    if contains_minor_version:
                        if semver_tag.minor == current_semver.minor:
                            if contains_patch_version:
                                if semver_tag.patch == current_semver.patch:
                                    possible_semvers.append(semver_tag)
                            else:
                                possible_semvers.append(semver_tag)
                    else:
                        possible_semvers.append(semver_tag)

        # currently just return the highest semver from the list of possible matches. This may be too naive
        if len(possible_semvers) != 0:
            #sorting is built into the semantic version library
            possible_semvers.sort(reverse=True)
            semver = possible_semvers[0]
            return f"v{semver.major}.{semver.minor}.{semver.patch}"
    except Exception as e:
        logger.error("Failed to parse version strings into semvers", network=network, error=str(e))
        return max(network_version_strings, key=len)

    return max(network_version_strings, key=len)

def fetch_data_for_networks_wrapper(network, network_type, repo_path):
    network_logger = logger.bind(network=network.upper())  # Bind the network name to the logger
    try:
        return fetch_data_for_network(network, network_type, repo_path)
    except Exception as e:
        network_logger.error("Error fetching data for network", error=str(e))
        raise e

def is_explorer_healthy(url):
    """Check if an explorer URL is healthy."""
    try:
        response = requests.get(url, timeout=2)
        return response.status_code == 200
    except:
        return False

def get_healthy_explorer(explorers):
    """Return the healthiest explorer based on preferences."""
    for preferred in PREFERRED_EXPLORERS:
        for explorer in explorers:
            if preferred in explorer["url"] and is_explorer_healthy(explorer["url"]):
                return explorer

    # If no preferred explorer is healthy, return the first healthy one
    for explorer in explorers:
        if is_explorer_healthy(explorer["url"]):
            return explorer

    # If no explorers are healthy, return None
    return None

def fetch_logo_urls(data):
    """Fetch logo URLs from the chain registry data."""
    logo_uris = data.get("logo_URIs", {})
    return {
        "png": logo_uris.get("png"),
        "svg": logo_uris.get("svg")
    }

def fetch_explorer_urls(data):
    """Fetch and filter explorer URLs from the chain registry data."""
    explorers = data.get("explorers", [])
    healthy_explorer = get_healthy_explorer(explorers)
    if healthy_explorer:
        # Remove tx_page and account_page if they exist
        healthy_explorer.pop("tx_page", None)
        healthy_explorer.pop("account_page", None)
    return healthy_explorer

def fetch_data_for_network(network, network_type, repo_path):
    """Fetch data for a given network."""
    network_logger = logger.bind(network=network.upper())  # Bind the network name to the logger

    # Skip networks in the blacklist
    if network.upper() in NETWORK_BLACKLIST:
        network_logger.debug("Network is in the blacklist. Skipping...")
        return None  # Return None to indicate no processing for blacklisted networks

    # Construct the path to the chain.json file based on network type
    if network_type == "mainnet":
        chain_json_path = os.path.join(repo_path, network, "chain.json")
    elif network_type == "testnet":
        chain_json_path = os.path.join(repo_path, "testnets", network, "chain.json")
    else:
        raise ValueError(f"Invalid network type: {network_type}")
    output_data = {}
    err_output_data = {
        "network": network,
        "type": network_type,
        "error": "insufficient data in Cosmos chain registry, consider a PR to cosmos/chain-registry",
        "upgrade_found": False,
    }

    # Check if the chain.json file exists
    if not os.path.exists(chain_json_path):
        network_logger.info("chain.json not found for network. Skipping...")
        err_output_data[
            "error"
        ] = f"insufficient data in Cosmos chain registry, chain.json not found for {network}. Consider a PR to cosmos/chain-registry"
        return err_output_data

    # Load the chain.json data
    with open(chain_json_path, "r") as file:
        data = json.load(file)

    network_repo_url = data.get("codebase", {}).get("git_repo", None)

    rest_endpoints = data.get("apis", {}).get("rest", [])
    rpc_endpoints = data.get("apis", {}).get("rpc", [])

    # Fetch logo URLs
    logo_urls = fetch_logo_urls(data)

    # Fetch explorer URLs
    explorer_url = fetch_explorer_urls(data)

    # Prioritize RPC endpoints for fetching the latest block height
    latest_block_height = -1
    healthy_rpc_endpoints = get_healthy_rpc_endpoints(rpc_endpoints)
    healthy_rest_endpoints = get_healthy_rest_endpoints(rest_endpoints)

    if len(healthy_rpc_endpoints) == 0:
        network_logger.error(
            "No healthy RPC endpoints found for network while searching through endpoints. Skipping...",
            rpc_endpoints=len(rpc_endpoints),
        )
        err_output_data[
            "error"
        ] = f"insufficient data in Cosmos chain registry, no healthy RPC servers for {network}. Consider a PR to cosmos/chain-registry"
        return err_output_data

    # Shuffle the healthy endpoints
    shuffle(healthy_rpc_endpoints)
    shuffle(healthy_rest_endpoints)

    rpc_server_used = ""
    for rpc_endpoint in healthy_rpc_endpoints:
        if not isinstance(rpc_endpoint, dict) or "address" not in rpc_endpoint:
            network_logger.debug("Invalid rpc endpoint format for network", rpc_endpoint=rpc_endpoint)
            continue

        latest_block_height = get_latest_block_height_rpc(rpc_endpoint["address"])
        if latest_block_height > 0:
            rpc_server_used = rpc_endpoint["address"]
            break

    if latest_block_height < 0:
        network_logger.error(
            "No RPC endpoints returned latest height for network while searching through endpoints. Skipping...",
            rpc_endpoints=len(rpc_endpoints),
        )
        err_output_data[
            "error"
        ] = f"insufficient data in Cosmos chain registry, no RPC servers returned latest block height for {network}. Consider a PR to cosmos/chain-registry"
        return err_output_data

    if len(healthy_rest_endpoints) == 0:
        network_logger.error(
            "No healthy REST endpoints found for network while searching through endpoints. Skipping...",
            rest_endpoints=len(rest_endpoints),
        )
        err_output_data[
            "error"
        ] = f"insufficient data in Cosmos chain registry, no healthy REST servers for {network}. Consider a PR to cosmos/chain-registry"
        err_output_data["latest_block_height"] = latest_block_height
        err_output_data["rpc_server"] = rpc_server_used
        return err_output_data

    network_logger.debug(
        "Found rest endpoints and rpc endpoints for network",
        rest_endpoints=len(healthy_rest_endpoints),
        rpc_endpoints=len(healthy_rpc_endpoints),
    )

    # Check for active upgrade proposals
    upgrade_block_height = None
    upgrade_name = ""
    upgrade_version = ""
    source = ""
    rest_server_used = ""

    for rest_endpoint in healthy_rest_endpoints:  # Fix unpacking issue
        # Validate rest_endpoint format
        if not isinstance(rest_endpoint, dict) or "address" not in rest_endpoint:
            network_logger.debug("Invalid rest endpoint format for network", rest_endpoint=rest_endpoint)
            continue

        current_endpoint = rest_endpoint["address"]

        if current_endpoint in SERVER_BLACKLIST:
            continue

        active_upgrade_check_failed = False
        upgrade_plan_check_failed = False
        try:
            if network in NETWORKS_NO_GOV_MODULE:
                raise Exception("Network does not have gov module")
            (
                active_upgrade_name,
                active_upgrade_version,
                active_upgrade_height,
            ) = fetch_active_upgrade_proposals(current_endpoint, network, network_repo_url)

        except Exception as e:
            (
                active_upgrade_name,
                active_upgrade_version,
                active_upgrade_height,
            ) = (None, None, None)
            active_upgrade_check_failed = True

        try:
            (
                current_upgrade_name,
                current_upgrade_version,
                current_upgrade_height,
                current_plan_dump,
            ) = fetch_current_upgrade_plan(current_endpoint, network, network_repo_url)
        except:
            (
                current_upgrade_name,
                current_upgrade_version,
                current_upgrade_height,
                current_plan_dump,
            ) = (None, None, None, None)
            upgrade_plan_check_failed = True

        if active_upgrade_check_failed and upgrade_plan_check_failed:
            network_logger.debug(
                "Failed to query rest endpoints, trying next rest endpoint",
                current_endpoint=current_endpoint,
            )
            continue

        if active_upgrade_check_failed and network not in NETWORKS_NO_GOV_MODULE:
            network_logger.debug(
                "Failed to query active upgrade endpoint, trying next rest endpoint",
                current_endpoint=current_endpoint,
            )
            continue

        if (
            active_upgrade_version
            and (active_upgrade_height is not None)
            and active_upgrade_height > latest_block_height
        ):
            upgrade_block_height = active_upgrade_height
            upgrade_version = active_upgrade_version
            upgrade_name = active_upgrade_name
            source = "active_upgrade_proposals"
            rest_server_used = current_endpoint
            break

        if (
            current_upgrade_version
            and (current_upgrade_height is not None)
            and (current_plan_dump is not None)
            and current_upgrade_height > latest_block_height
        ):
            upgrade_block_height = current_upgrade_height
            upgrade_plan = json.loads(current_plan_dump)
            upgrade_version = current_upgrade_version
            upgrade_name = current_upgrade_name
            source = "current_upgrade_plan"
            rest_server_used = current_endpoint
            # Extract the relevant information from the parsed JSON
            info = {}
            binaries = []
            try:
                info = json.loads(upgrade_plan.get("info", "{}"))
                binaries = info.get("binaries", {})
            except:
                network_logger.debug("Failed to parse binaries for network. Non-fatal error, skipping...")
                pass

            plan_height = upgrade_plan.get("height", -1)
            try:
                plan_height = int(plan_height)
            except ValueError:
                plan_height = -1

            # Include the expanded information in the output data
            output_data["upgrade_plan"] = {
                "height": plan_height,
                "binaries": binaries,
                "name": upgrade_plan.get("name", None),
                "upgraded_client_state": upgrade_plan.get("upgraded_client_state", None),
            }
            break

        if not active_upgrade_version and not current_upgrade_version:
            # this is where the "no upgrades found block runs"
            rest_server_used = current_endpoint
            break

    current_block_time = None
    past_block_time = None
    for rpc_endpoint in healthy_rpc_endpoints:
        if not isinstance(rpc_endpoint, dict) or "address" not in rpc_endpoint:
            network_logger.info("Invalid rpc endpoint format for network", rpc_endpoint=rpc_endpoint)
            continue

        current_endpoint = rpc_endpoint["address"]
        current_block_time = get_block_time_rpc(current_endpoint, latest_block_height, network=network)
        past_block_time = get_block_time_rpc(current_endpoint, latest_block_height - 10000, network=network)

        if current_block_time and past_block_time:
            break
        else:
            network_logger.info(
                "Failed to query current and past block time for rpc endpoint, trying next rpc endpoint",
                current_endpoint=current_endpoint,
            )
            continue

    if not current_block_time or not past_block_time:
        network_logger.error("Failed to fetch block times. Skipping network.")
        return None  # Skip this network if block times cannot be fetched

    estimated_upgrade_time = None
    if upgrade_block_height is not None:
        estimated_upgrade_time = estimate_upgrade_time(current_block_time, past_block_time, latest_block_height, upgrade_block_height)
    else:
        network_logger.warning(f"Upgrade block height is None for {network}. Skipping upgrade time estimation.")

    output_data = {
        "network": network,
        "type": network_type,
        "rpc_server": rpc_server_used,
        "rest_server": rest_server_used,
        "latest_block_height": latest_block_height,
        "upgrade_found": upgrade_version != "",
        "upgrade_name": upgrade_name,
        "source": source,
        "upgrade_block_height": upgrade_block_height,
        "upgrade_plan": output_data.get("upgrade_plan", None),
        "estimated_upgrade_time": estimated_upgrade_time,
        "version": upgrade_version,
        "logo_urls": logo_urls,
        "explorer_url": explorer_url,
    }
    network_logger.debug("Completed fetch data for network")
    return output_data


# periodic cache update
def update_data():
    """Function to periodically update the data for mainnets and testnets."""
    global_logger = logger.bind(network="GLOBAL")  # Bind a default network context for global logs

    while True:
        start_time = datetime.now()  # Capture the start time
        global_logger.info("Starting data update cycle...")

        # Git clone or fetch & pull
        try:
            repo_path = fetch_repo()
            global_logger.info("Repo path fetched", path=repo_path)
        except Exception as e:
            global_logger.error("Error downloading and extracting repo", error=str(e))
            global_logger.info("Sleeping for 5 seconds before retrying...")
            sleep(5)
            continue

        try:
            # Process mainnets & testnets
            mainnet_networks = [
                d
                for d in os.listdir(repo_path)
                if os.path.isdir(os.path.join(repo_path, d))
                and not d.startswith((".", "_"))
                and d != "testnets"
            ]

            if len(CHAIN_WATCH) != 0:
                mainnet_networks = [d for d in mainnet_networks if d in CHAIN_WATCH]

            testnet_path = os.path.join(repo_path, "testnets")
            testnet_networks = [
                d
                for d in os.listdir(testnet_path)
                if os.path.isdir(os.path.join(testnet_path, d))
                and not d.startswith((".", "_"))
            ]

            if len(CHAIN_WATCH) != 0:
                testnet_networks = [d for d in testnet_networks if d in CHAIN_WATCH]

            with ThreadPoolExecutor() as executor:
                testnet_data = list(
                    filter(
                        None,
                        executor.map(
                            lambda network, path: fetch_data_for_networks_wrapper(
                                network, "testnet", path
                            ),
                            testnet_networks,
                            [repo_path] * len(testnet_networks),
                        ),
                    )
                )
                mainnet_data = list(
                    filter(
                        None,
                        executor.map(
                            lambda network, path: fetch_data_for_networks_wrapper(
                                network, "mainnet", path
                            ),
                            mainnet_networks,
                            [repo_path] * len(mainnet_networks),
                        ),
                    )
                )

            # Update the Flask cache
            cache.set("MAINNET_DATA", mainnet_data)
            cache.set("TESTNET_DATA", testnet_data)

            elapsed_time = (
                datetime.now() - start_time
            ).total_seconds()  # Calculate the elapsed time
            global_logger.info(
                "Data update cycle completed. Sleeping for 1 minute...",
                elapsed_time=elapsed_time,
            )
            sleep(60)
        except Exception as e:
            elapsed_time = (
                datetime.now() - start_time
            ).total_seconds()  # Calculate the elapsed time in case of an error
            global_logger.exception("Error in update_data loop", elapsed_time=elapsed_time, error=str(e))
            global_logger.info("Sleeping for 1 minute before retrying...")
            sleep(60)


def start_update_data_thread():
    update_thread = threading.Thread(target=update_data)
    update_thread.daemon = True
    update_thread.start()


@app.route("/healthz")
def health_check():
    return jsonify(status="OK"), 200

@app.route("/mainnets")
# @cache.cached(timeout=600)  # Cache the result for 10 minutes
def get_mainnet_data():
    results = cache.get("MAINNET_DATA")
    if results is None:
        return jsonify({"error": "Data not available"}), 500

    results = [r for r in results if r is not None]
    sorted_results = sorted(results, key=lambda x: x["upgrade_found"], reverse=True)
    reordered_results = [
        {**reorder_data(result), "logo_urls": result.get("logo_urls"), "explorer_url": result.get("explorer_url")}
        for result in sorted_results
    ]
    return Response(
        json.dumps(reordered_results) + "\n", content_type="application/json"
    )


@app.route("/testnets")
# @cache.cached(timeout=600)  # Cache the result for 10 minutes
def get_testnet_data():
    results = cache.get("TESTNET_DATA")
    if results is None:
        return jsonify({"error": "Data not available"}), 500

    results = [r for r in results if r is not None]
    sorted_results = sorted(results, key=lambda x: x["upgrade_found"], reverse=True)
    reordered_results = [
        {**reorder_data(result), "logo_urls": result.get("logo_urls"), "explorer_url": result.get("explorer_url")}
        for result in sorted_results
    ]
    return Response(
        json.dumps(reordered_results) + "\n", content_type="application/json"
    )

@app.route("/chains")
def get_chains():
    """List all available chains from the chain registry."""
    try:
        repo_path = fetch_repo()
        mainnet_chains = [
            d for d in os.listdir(repo_path)
            if os.path.isdir(os.path.join(repo_path, d)) and not d.startswith((".", "_")) and d != "testnets"
        ]
        testnet_chains = [
            d for d in os.listdir(os.path.join(repo_path, "testnets"))
            if os.path.isdir(os.path.join(repo_path, "testnets", d))
        ]
        return jsonify({"mainnets": mainnet_chains, "testnets": testnet_chains}), 200
    except Exception as e:
        return jsonify({"error": str(e)}), 500


if __name__ == "__main__":
    app.debug = True
    start_update_data_thread()
    app.run(host="0.0.0.0", use_reloader=False)<|MERGE_RESOLUTION|>--- conflicted
+++ resolved
@@ -78,12 +78,7 @@
 
 SEMANTIC_VERSION_PATTERN = re.compile(r"(v\d+(?:\.\d+){0,2})")
 
-<<<<<<< HEAD
 PREFERRED_EXPLORERS = ["ping.pub", "mintscan.io", "nodes.guru"]
-=======
-class RequiresGovV1Exception(Exception):
-    pass
->>>>>>> f8d1c69c
 
 def get_chain_watch_env_var():
     chain_watch = os.environ.get("CHAIN_WATCH", "")
